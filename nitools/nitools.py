--- conflicted
+++ resolved
@@ -477,7 +477,7 @@
     labels = list(label_dict.values())
     return labels
 
-def join_giftis(giftis,mask=[None,None],seperate_labels=False,join_zero=False):
+def join_giftis_to_cifti(giftis,mask=[None,None],seperate_labels=False,join_zero=False):
     """ Combines a left and right hemispheric Gifti file into a single Cifti
     file that contains both hemisphere
 
@@ -571,6 +571,42 @@
     cifti_img = nb.Cifti2Image(dataobj=D,header=header)
     return cifti_img
 
+def split_cifti_to_giftis(cifti_img, type = "label", label_names = [], column_names = []):
+    """ Splits a Cifti files with cortical data into two gifti obebjects
+
+    Args:
+        cifti_img (nb.CiftiImage): C
+        type (str): Type of data "label"/"func"
+        label_names (list, optional): Labelnames for Gifti header. Defaults to [].
+        column_names (list, optional): Column names for Gifti header. Defaults to [].
+
+    Returns:
+        _type_: _description_
+    """
+    img = surf_from_cifti(cifti_img,
+                struct_names=['CIFTI_STRUCTURE_CORTEX_LEFT',
+                                'CIFTI_STRUCTURE_CORTEX_RIGHT'])
+
+    gii = []
+    for h, hem_name in enumerate(['CortexLeft', 'CortexRight']):
+
+        if type == "label":
+            gii.append(make_label_gifti(
+                                            img[h],
+                                            anatomical_struct=hem_name,
+                                            label_names=label_names,
+                                            column_names=column_names,
+                                            label_RGBA=[]
+                                            ))
+        elif type == "func":
+            gii.append(make_func_gifti(
+                                        img[h],
+                                        anatomical_struct=hem_name,
+                                        column_names=column_names
+                                        ))
+    return gii
+
+
 def make_label_cifti(data, bm_axis,
                        labels=None,
                        label_names=None,
@@ -589,7 +625,7 @@
         column_names (list):
             List of strings for names for columns
         label_RGBA (list):
-            List of rgba vectors for labels 
+            List of rgba vectors for labels
     Returns:
         cifti (GiftiImage): Label gifti image
     """
@@ -715,50 +751,23 @@
                 break
         return ts_list
 
-<<<<<<< HEAD
-def cifti_surf_to_gifti(cifti_img, type = "label", label_names = [], column_names = []):
-    """
-    takes in a cifti image for left and right cortical hemispheres and convert it to gii
-    """
-    img = surf_from_cifti(cifti_img,
-                struct_names=['CIFTI_STRUCTURE_CORTEX_LEFT',
-                                'CIFTI_STRUCTURE_CORTEX_RIGHT'])
-    
-    gii = []
-    for h, hem_name in enumerate(['CortexLeft', 'CortexRight']):
-
-        if type == "label":
-            gii.append(make_label_gifti(
-                                            img[h],
-                                            anatomical_struct=hem_name,
-                                            label_names=label_names,
-                                            column_names=column_names,
-                                            label_RGBA=[]
-                                            ))
-        elif type == "func":
-            gii.append(make_func_gifti(
-                                        img[h],
-                                        anatomical_struct=hem_name,
-                                        column_names=column_names
-                                        ))
-    return gii
-=======
+
 def read_lut(fname):
     L = pd.read_csv(fname,header=None,sep=' ',names=['ind','R','G','B','label'])
     index = L.ind.to_numpy()
     colors = np.c_[L.R.to_numpy(),L.G.to_numpy(),L.B.to_numpy()]
-    labels = list(L.label)    
+    labels = list(L.label)
     return index,colors,labels
 
 
 def save_lut(fname,index,colors,labels):
-    """Save a set of colors and labels as a LUT file 
-
-    Args:
-        fname (_type_): File name 
+    """Save a set of colors and labels as a LUT file
+
+    Args:
+        fname (_type_): File name
         index (_type_): Numerical key
         colors (_type_): List or RGB tuples 0-1
-        labels (_type_): Names of categories 
+        labels (_type_): Names of categories
     """
     # Save lut file
     L=pd.DataFrame({
@@ -768,7 +777,6 @@
             "B":colors[:,2].round(4),
             "Name":labels})
     L.to_csv(fname,header=None,sep=' ',index=False)
-    
+
     # Save cmap file (in accordance with FSLeyes-accepted colour maps)
     L.drop('key', axis=1).drop('Name', axis=1).to_csv(fname + '.cmap', header=None, sep=' ', index=False)
->>>>>>> e38d1204
