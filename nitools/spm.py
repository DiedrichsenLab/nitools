"""Handeling SPM (Statistical Parametric Mapping) fMRI data

Utility object that helps to extract time series data, beta coefficients, and residuals from a GLM stored in a SPM.mat file.

## Usage
```
spm = SpmGlm('path/to/spm')
spm.get_info_from_spm_mat()
[residuals, beta, info] = spm.get_residuals('my_ROI_Mask.nii')
```
"""
from __future__ import annotations
from os.path import normpath, dirname
import numpy as np
import nitools as nt
from scipy.io import loadmat
import h5py


class SpmGlm:
    """class for handling first-levels GLMs estimated in SPM

    Attributes:
        path (str):
            paths to directory containing SPM files
    """

    def __init__(self, path: str, nibabelMock=None, globMock=None):
        self.path = normpath(path)
        # self.nibabel = import_nibabel(nibabelMock)
        # self.glob = globMock or glob.glob

    def get_info_from_spm_mat(self):
        """Initializes information for SPM.mat file

        Args:
            spm_mat_path (str): _description_
        """
        try:
            # SPM = loadmat(f"{self.path}/SPM.mat", simplify_cells=True)['SPM']
            SPM = loadmat(f"{self.path}/SPM.mat", simplify_cells=True)
            spm_file_loaded_with_scipyio = True
        except Exception as e:
            print(f"Error loading SPM.mat file. The file was saved as mat-file version 7.3 (see https://www.mathworks.com/help/matlab/import_export/mat-file-versions.html). Try loading the mat-file with Matlab, and saving it as mat-file version 7.0 intead. Use this command:  ")
            print(f"cp {self.path}/SPM.mat {self.path}/SPM.mat.backup")
            print(f"matlab -nodesktop -nosplash -r \"load('{self.path}/SPM.mat'); save('{self.path}/SPM.mat', '-struct', 'SPM', '-v7'); exit\"")
            
        # Get basic information from SPM.mat
        self.nscans = SPM['nscan']
        self.nruns = len(self.nscans)
        # Get the name and information on all the beta files``
        self.beta_files = [v['fname'] for v in SPM['Vbeta']]
        self.beta_names = []
        self.run_number = []
        # Extract run number and condition name from SPM names
        for reg_name in SPM['xX']['name']:
            s=reg_name.split(' ')
            self.run_number.append(int(s[0][3:-1]))
            self.beta_names.append(s[1])
        self.run_number = np.array(self.run_number)
        self.beta_names = np.array(self.beta_names)
        # Get the raw data file name
        self.rawdata_files = [self.relocate_file(p) for p in SPM['xY']['P']]
        # Get the necesssary matrices to reestimate the GLM for getting the residuals
        self.filter_matrices = [k['X0'] for k in SPM['xX']['K']]
        self.reg_of_interest = SPM['xX']['iC']
        self.design_matrix = SPM['xX']['xKXs']['X'] # Filtered and whitened design matrix
        self.eff_df = SPM['xX']['erdf'] # Effective degrees of freedom
        self.weight = SPM['xX']['W'] # Weight matrix for whitening
        self.pinvX = SPM['xX']['pKX'] # Pseudo-inverse of (filtered and weighted) design matrix
        



    def relocate_file(self, fpath: str) -> str:
        """SPM file entries to current project directory and OS.

        These are file paths suffixed with two spaces and an index number.
        They are stored as absolute paths on the computer where it is
        generated, meaning the project directory, as well as OS-dependent
        path separator may have changed. This method fixes these.

        Args:
            fpath (str): SPM-style file path and number from unknown OS

        Returns:
            str: SPM-style file path
        """
        norm_fpath = fpath.replace('\\', '/')
        base_path = dirname(self.path).replace('\\', '/')
        c = norm_fpath.find('func')
        return base_path + '/' + norm_fpath[c:]

    def get_betas(self,mask):
        """
        Samples the beta images of an estimated SPM GLM at the mask locations
        also returns the ResMS values, and the obseration descriptors (run and condition) name

        Args:
            mask (ndarray or nibabel nifti1image):
                Indicates which voxels to extract
                Could be a binary 3d-array or a nifti image of the same size as the data
                Or a 3xP array of coordinates to extract (in mm space)
        Returns:
            data (ndarray): N x P array of beta coefficients
            resms (ndarray): 1d array of ResMS values
            obs_descriptors (dict): with lists reg_name and run_number (N long)
        """

        coords = nt.get_mask_coords(mask)

        # Generate the list of relevant beta images:
        indx = self.reg_of_interest-1
        beta_files = [f'{self.path}/{self.beta_files[i]}' for i in indx]
        # Get the data from beta and ResMS files
        rms_file = [f'{self.path}/ResMS.nii']
        data = nt.sample_images(beta_files + rms_file,coords,use_dataobj=False)
        # Return the data and the observation descriptors
        info = {'reg_name': self.beta_names[indx], 'run_number': self.run_number[indx]}
        return data[:-1,:], data[-1,:], info

    def get_residuals(self,mask):
        """
        Collects 3d images of a range of GLM residuals
        (typical SPM GLM results) and corresponding metadata
        (scan number + run info) into respective lists

        Args:
            res_range (range): range of to be saved residual images per run
        """
        # Sample the relevant time series data
        coords = nt.get_mask_coords(mask)
        data = nt.sample_images(self.rawdata_files,coords,use_dataobj=True)

        # Filter and temporal pre-whiten the data
        fdata= self.spm_filter(self.weight @ data) # spm_filter

        # Estimate the beta coefficients and residuals
        beta = self.pinvX @ fdata
        residuals = fdata - self.design_matrix @ beta

        # Return the regressors of interest
        indx = self.reg_of_interest-1
        info = {'reg_name': self.beta_names[indx], 'run_number': self.run_number[indx]}
        return residuals, beta[indx,:], info

    def spm_filter(self,data):
        """
        Does high pass-filtering and temporal weighting of the data (indentical to spm_filter)

        Args:
            data (ndarray): 2d array of time series data (TxP)
        Returns:
            data (ndarray): 2d array of time series data (TxP)
        """
        scan_bounds = self.nscans.cumsum()
        scan_bounds = np.insert(scan_bounds,0,0)

        fdata = data.copy()
        for i in range(self.nruns):
            Y = fdata[scan_bounds[i]:scan_bounds[i+1],:]
            if self.filter_matrices[i].size > 0:
                # Only apply with filter matrices are not empty
                Y = Y - self.filter_matrices[i] @ (self.filter_matrices[i].T @ Y)
        return fdata

    def rerun_glm(self,data):
        """
        Re-estimate the GLM on new data

        Args:
            data (ndarray): 2d array of time series data (TxP)
        Returns:
            beta (ndarray): 2d array of beta coefficients (PxQ)
            info (dict): with lists reg_name and run_number (Q long)
            data_filt (ndarray): 2d array of filtered time series data (TxP)
            data_hat (ndarray): 2d array of predicted time series data (TxP)
            data_adj (ndarray): 2d array of adjusted time series data (TxP)
            residuals (ndarray): 2d array of residuals (TxP)
        """

        # Filter and temporal pre-whiten the data
        data_filt= self.spm_filter(self.weight @ data) # spm_filter

        # Estimate the beta coefficients and residuals
        beta = self.pinvX @ data_filt
        residuals = data_filt - self.design_matrix @ beta
<<<<<<< HEAD
        # Get estimated (predicted) timeseries 
        data_hat = self.design_matrix[:, self.reg_of_interest] @ beta[self.reg_of_interest, :]
=======
        # Get estimated (predicted) timeseries (regressors of interest without the constant)
        data_hat = self.design_matrix[:, self.reg_of_interest[:-1]] @ beta[self.reg_of_interest[:-1], :]

>>>>>>> 3e477aae
        # Get adjusted timeseries
        data_adj = data_hat + residuals

        # Return the regressors of interest (apart from the constant)
        indx = self.reg_of_interest-1
        info = {'reg_name': self.beta_names[indx], 'run_number': self.run_number[indx]}
        
        return beta[indx,:], info, data_filt, data_hat, data_adj, residuals<|MERGE_RESOLUTION|>--- conflicted
+++ resolved
@@ -185,14 +185,9 @@
         # Estimate the beta coefficients and residuals
         beta = self.pinvX @ data_filt
         residuals = data_filt - self.design_matrix @ beta
-<<<<<<< HEAD
-        # Get estimated (predicted) timeseries 
-        data_hat = self.design_matrix[:, self.reg_of_interest] @ beta[self.reg_of_interest, :]
-=======
         # Get estimated (predicted) timeseries (regressors of interest without the constant)
         data_hat = self.design_matrix[:, self.reg_of_interest[:-1]] @ beta[self.reg_of_interest[:-1], :]
 
->>>>>>> 3e477aae
         # Get adjusted timeseries
         data_adj = data_hat + residuals
 
